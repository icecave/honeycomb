--- conflicted
+++ resolved
@@ -1,5 +1,5 @@
 DOCKER_REPO ?= icecave/honeycomb
-<<<<<<< HEAD
+DOCKER_TAG  ?= dev
 
 MATRIX_OS ?= darwin linux
 MATRIX_ARCH ?= amd64
@@ -7,8 +7,8 @@
 CERTIFICATES := $(addprefix artifacts/certificates/honeycomb-,ca.crt ca.key server.crt server.key) artifacts/cacert.pem
 CERTIFICATE_PATH ?= artifacts/certificates
 
-REQ := $(patsubst res/assets/%,artifacts/assets/%.go, $(wildcard res/assets/*))
-DOCKER_REQ := $(CERTIFICATES)
+REQ += $(patsubst res/assets/%,artifacts/assets/%.go, $(wildcard res/assets/*))
+DOCKER_REQ += $(CERTIFICATES)
 
 -include artifacts/make/go/Makefile
 -include artifacts/make/docker/Makefile
@@ -19,15 +19,6 @@
 .PHONY: run
 run: artifacts/build/debug/$(GOOS)/$(GOARCH)/honeycomb $(CERTIFICATES)
 	CERTIFICATE_PATH=$(CERTIFICATE_PATH) $(<) $(RUN_ARGS)
-=======
-DOCKER_TAG  ?= dev
-
-REQ += $(patsubst res/assets/%,artifacts/assets/%.go, $(wildcard res/assets/*))
-DOCKER_REQ += artifacts/cacert.pem
-
--include artifacts/make/go/Makefile
--include artifacts/make/docker/Makefile
->>>>>>> 6e4c2f05
 
 .PHONY: docker-services
 docker-services: docker
@@ -103,16 +94,12 @@
 		-out "$@"
 
 artifacts/certificates/extensions.cnf.tmp:
-<<<<<<< HEAD
 	@mkdir -p "$(@D)"
 	echo "extendedKeyUsage = serverAuth" | tee "$(@)"
 
 artifacts/certificates/openssl.cnf:
 	@mkdir -p "$(@D)"
 	curl -sSL "https://raw.githubusercontent.com/openssl/openssl/master/apps/openssl.cnf" | tee "$(@)"
-=======
-	echo "extendedKeyUsage = serverAuth" > "$@"
->>>>>>> 6e4c2f05
 
 artifacts/cabundle/gd_bundle-g2-g1.crt:
 	@mkdir -p "$(@D)"
@@ -130,7 +117,4 @@
 	curl -L -o "$@.orig" http://curl.haxx.se/ca/cacert.pem
 	cat "$@.orig" > "$@"
 	( echo ""; echo "Go Daddy Intermediates"; echo "=================="; cat artifacts/cabundle/gd_bundle-g2-g1.crt ) >> "$@"
-	( echo ""; echo "Comodo PositiveSSL Intermediates"; echo "=================="; cat artifacts/cabundle/COMODO_DV_SHA-256_bundle.crt ) >> "$@"
-
-artifacts/make/%/Makefile:
-	curl -sf https://jmalloc.github.io/makefiles/fetch | bash /dev/stdin $*+	( echo ""; echo "Comodo PositiveSSL Intermediates"; echo "=================="; cat artifacts/cabundle/COMODO_DV_SHA-256_bundle.crt ) >> "$@"